--- conflicted
+++ resolved
@@ -5,34 +5,32 @@
 [![CI](https://github.com/shudv/memotable/actions/workflows/ci.yml/badge.svg)](https://github.com/shudv/memotable/actions)
 [![License: MIT](https://img.shields.io/badge/license-MIT-blue.svg)](LICENSE)
 
-<<<<<<< HEAD
-A tiny, zero-dependency, reactive data structure primitive for JavaScript that lets you build **derived**, **indexed**, and **materialized** views over mutable collections — in about **2 KBs**.
-=======
 **Zero dependencies.** Reactive, indexed and memoized in-memory tables and views — all in about **2 KB**.
 
 ## The Problem
->>>>>>> 983bc332
 
 Developers often reach for `useMemo` to cache filtered or sorted collections, but that quickly becomes a readability, correctness or a performance trap.
 
 ```tsx
 function TaskList({ tasks, filter, comparator }) {
-  // ❌ Recomputes entire list on *any* change OR risks stale data if reference doesn't change
-  const filtered = useMemo(() => tasks.filter(filter), [tasks, filter]);
-  const sorted = useMemo(() => filtered.sort(comparator), [filtered, comparator]);
+    // ❌ Recomputes entire list on *any* change OR risks stale data if reference doesn't change
+    const filtered = useMemo(() => tasks.filter(filter), [tasks, filter]);
+    const sorted = useMemo(() => filtered.sort(comparator), [filtered, comparator]);
 
-  return <div>{sorted.map((t) => <Task key={t.id} {...t} />)}</div>;
+    return (
+        <div>
+            {sorted.map((t) => (
+                <Task key={t.id} {...t} />
+            ))}
+        </div>
+    );
 }
 ```
 
-<<<<<<< HEAD
-1. This abstraction actually proved useful in reducing JS boilerplate in real production code.
-2. It felt like a clean, minimal, and elegant way to index and memoize large derived collections correctly.
-=======
 **Problems with this approach:**
-- If you mutate the collection in place (keeping the same array reference), `useMemo` can return *stale* results because its cache key hasn’t changed.
+
+- If you mutate the collection in place (keeping the same array reference), `useMemo` can return _stale_ results because its cache key hasn’t changed.
 - If you create a new array reference on every render pass, `useMemo` will recompute on every render — defeating its purpose.
->>>>>>> 983bc332
 
 ## The Solution
 
@@ -43,71 +41,65 @@
 taskTable.applyFilter(filter); // ✅ Filter applied and maintained incrementally
 taskTable.applyComparator(comparator); // ✅ Comparator applied and maintained incrementally
 
-function TaskList({ taskTable }) { // ✅ Simpler React component that just renders the data in the table
-  const tasks = useTable(taskTable); // ✅ Subscription that is only notified when the table gets updated (referential stability of `taskTable` is inconsequential)
-  return <div>{tasks.map((t) => <Task key={t.id} {...t} />)}</div>;
+function TaskList({ taskTable }) {
+    // ✅ Simpler React component that just renders the data in the table
+    const tasks = useTable(taskTable); // ✅ Subscription that is only notified when the table gets updated (referential stability of `taskTable` is inconsequential)
+    return (
+        <div>
+            {tasks.map((t) => (
+                <Task key={t.id} {...t} />
+            ))}
+        </div>
+    );
 }
 ```
 
 **Benefits:**
+
 - **Lighter render passes** – Filters and sorts are applied outside the render loop.
 - **Less re-renders** – A table partition notified subscribers only when it sees any change (for cases when we have multiple partitions, the example above only has one).
 
 ## When should you use `memotable`?
 
-You probably *don’t* need it for simple apps. But it shines in the middle ground between trivial and overengineered:
+You probably _don’t_ need it for simple apps. But it shines in the middle ground between trivial and overengineered:
 
 ✅ Use it when:
+
 - Your data set is large enough that filtering/sorting frequently can cause visible frame drops (~10ms+).
 - Your data changes frequently (real-time sync, live collaboration, etc.).
 - You need efficient, indexed access for reads.
 - You regularly sync data to a persistent cache (e.g., IndexedDB).
-- You feel uneasy with a lot of code running in render loops, even if it does not show up on performance traces :) 
+- You feel uneasy with a lot of code running in render loops, even if it does not show up on performance traces :)
 
 🚫 Avoid it when:
+
 - Your data set is small enough that plain `.filter()`/`.sort()` in a render pass is super fast (say <1ms) OR the number of render passes itself are naturally low enough.
 - The complexity of maintaining derived views correctly, outweighs the performance gain.
 - Your data-set is so huge that even a single sort/filter pass is noticeably janky (`memotable` reduces sort/filter pass but does not eliminate it entirely). At that point, consider using a web worker for heavy computation or re-design your app to not require heavy data processing on the client.
 
-<<<<<<< HEAD
-- **Recursive partitioning** – Every index on a table creates partitions (sub-tables), which can themselves be indexed further.
-- **Derived views** – Each table or partition can be filtered, sorted, and materialized for fast reads.
-- **Incremental updates** – Changes propagate only to affected partitions, never across the whole tree.
-- **Subscriptions** – Components (or consumers) can subscribe to any partition and get notified precisely when it changes.
-- **Change tracking** – Built-in delta tracking via `nextDelta()` makes it easy to persist or synchronize updates.
-- **Batching** – Multiple updates can be applied in a single batched operation using the `runBatch() API`, triggering just one round of index, view recalculation and subscriber notification.
-=======
-## What `memotable` is *not*
+## What `memotable` is _not_
 
-It’s **not** a full state management system like MobX or Zustand. Instead, it’s a **reactive data structure primitive** — designed to integrate *with* those systems or stand alone for efficient in-memory computation.
->>>>>>> 983bc332
+It’s **not** a full state management system like MobX or Zustand. Instead, it’s a **reactive data structure primitive** — designed to integrate _with_ those systems or stand alone for efficient in-memory computation.
 
 ---
 
 ## Core Features
 
-- **Recursive partitioning** – Every index creates partitions (sub-tables), which can themselves be indexed further.  
-- **Materialized views** – Filtered, sorted, and materialized (memoized) partitions for fast reads. *(Note: materializing a view caches results for faster reads but increases memory usage; materialization can be enabled/disabled individually for every partition)*
-- **Incremental updates** – Changes propagate only to affected partitions.  
-- **Subscriptions** – Fine-grained listeners for any node or partition.  
-- **Change tracking** – Built-in `nextDelta()` for persistence and sync.  
+- **Recursive partitioning** – Every index creates partitions (sub-tables), which can themselves be indexed further.
+- **Materialized views** – Filtered, sorted, and materialized (memoized) partitions for fast reads. _(Note: materializing a view caches results for faster reads but increases memory usage; materialization can be enabled/disabled individually for every partition)_
+- **Incremental updates** – Changes propagate only to affected partitions.
+- **Subscriptions** – Fine-grained listeners for any node or partition.
+- **Change tracking** – Built-in `nextDelta()` for persistence and sync.
 - **Batching** – Apply multiple updates with `runBatch()`, triggering a single recalculation cycle.
 
 ## Example
 
 See the [React Todo App example](./examples/react/TodoApp.tsx) for a complete demo that shows:
 
-<<<<<<< HEAD
-- **Indexing** – Items are automatically distributed across “List 1”, “List 2”, and “Important” views.
-- **Path-aware sorting** – Different sort orders per partition (e.g., by creation date for lists, by due date for important items).
-- **Reactive updates** – Real-time UI updates via the [`useTable`](./examples/react/useTable.ts) hook.
-- **Dynamic filtering** – Keyword search across all partitions, with cached results across re-renders.
-=======
-- **Indexing** – Items distributed across “List 1”, “List 2”, and “Important” views.  
-- **Partition-specific sorting** – Each partition can have its own sorting rule.  
-- **Reactive updates** – Real-time UI via [`useTable`](./examples/react/useTable.ts).  
+- **Indexing** – Items distributed across “List 1”, “List 2”, and “Important” views.
+- **Partition-specific sorting** – Each partition can have its own sorting rule.
+- **Reactive updates** – Real-time UI via [`useTable`](./examples/react/useTable.ts).
 - **View materialization** – Cached filtered results across re-renders.
->>>>>>> 983bc332
 
 **Quick preview:**
 
@@ -115,34 +107,40 @@
 const todoTable = new Table<ITask>();
 
 todoTable.registerIndex("View", (todo) => {
-  const partitions = [];
-  if (todo.isImportant) partitions.push("Important");
-  partitions.push(todo.listId);
-  return partitions;
+    const partitions = [];
+    if (todo.isImportant) partitions.push("Important");
+    partitions.push(todo.listId);
+    return partitions;
 });
 
 const viewIndex = todoTable.index("View");
 
 todoTable.applyComparator((a, b, path) => {
-  if (path.at(-1) === "Important") {
-    return a.dueDate.getTime() - b.dueDate.getTime();
-  }
-  return a.createdDate.getTime() - b.createdDate.getTime();
+    if (path.at(-1) === "Important") {
+        return a.dueDate.getTime() - b.dueDate.getTime();
+    }
+    return a.createdDate.getTime() - b.createdDate.getTime();
 });
 
 function ListView({ table }) {
-  const items = useTable(table);
-  return <ul>{items.map((item) => <li key={item.id}>{item.title}</li>)}</ul>;
+    const items = useTable(table);
+    return (
+        <ul>
+            {items.map((item) => (
+                <li key={item.id}>{item.title}</li>
+            ))}
+        </ul>
+    );
 }
 
 function App() {
-  return (
-    <>
-      <ListView table={viewIndex.partition("List 1")} />
-      <ListView table={viewIndex.partition("List 2")} />
-      <ListView table={viewIndex.partition("Important")} />
-    </>
-  );
+    return (
+        <>
+            <ListView table={viewIndex.partition("List 1")} />
+            <ListView table={viewIndex.partition("List 2")} />
+            <ListView table={viewIndex.partition("Important")} />
+        </>
+    );
 }
 ```
 
